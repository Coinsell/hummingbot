--- conflicted
+++ resolved
@@ -78,8 +78,6 @@
 def main():
     chdir_to_data_directory()
     secrets_manager_cls = ETHKeyFileSecretManger
-<<<<<<< HEAD
-=======
 
     try:
         ev_loop: asyncio.AbstractEventLoop = asyncio.get_event_loop()
@@ -87,10 +85,9 @@
         ev_loop: asyncio.AbstractEventLoop = asyncio.new_event_loop()
         asyncio.set_event_loop(ev_loop)
 
->>>>>>> ce64301b
     client_config_map = load_client_config_map_from_file()
     if login_prompt(secrets_manager_cls, style=load_style(client_config_map)):
-        asyncio.run(main_async(client_config_map))
+        ev_loop.run_until_complete(main_async(client_config_map))
 
 
 if __name__ == "__main__":
