--- conflicted
+++ resolved
@@ -16,14 +16,7 @@
 from .status_command import StatusCommand
 from .stop_command import StopCommand
 from .ticker_command import TickerCommand
-<<<<<<< HEAD
-from .gateway_command import GatewayCommand
-from .script_command import ScriptCommand
-from .rate_command import RateCommand
 from .previous_strategy_command import PreviousCommand
-
-=======
->>>>>>> 10d16cd9
 
 __all__ = [
     ConfigCommand,
