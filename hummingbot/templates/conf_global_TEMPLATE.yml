--- conflicted
+++ resolved
@@ -160,11 +160,7 @@
 # default host to only use localhost
 # Port need to match the final installation port for Gateway
 gateway_api_host: localhost
-<<<<<<< HEAD
-gateway_api_port: 5000
-=======
 gateway_api_port: 5000
 
 # a list of binance markets (for trades/pnl reporting) separated by ',' e.g. RLC-USDT,RLC-BTC
-binance_markets:
->>>>>>> d7149a49
+binance_markets: