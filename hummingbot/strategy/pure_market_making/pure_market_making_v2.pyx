--- conflicted
+++ resolved
@@ -83,13 +83,6 @@
                  filled_order_replenish_wait_time: float = 10,
                  logging_options: int = OPTION_LOG_ALL,
                  limit_order_min_expiration: float = 130.0,
-<<<<<<< HEAD
-                 legacy_order_size: float = 1.0,
-                 legacy_bid_spread: float = 0.01,
-                 legacy_ask_spread: float = 0.01,
-                 filled_order_adjust_other_side_enabled: bool = True,
-=======
->>>>>>> 80321b4f
                  status_report_interval: float = 900):
 
         if len(market_infos) < 1:
@@ -114,15 +107,6 @@
         self._adjust_order_price_after_fill = [False, False]
         self._filled_order_adjust_other_side_enabled = filled_order_adjust_other_side_enabled
 
-<<<<<<< HEAD
-        if filter_delegate is None:
-            filter_delegate = PassThroughFilterDelegate(self._current_timestamp)
-        if pricing_delegate is None:
-            pricing_delegate = ConstantSpreadPricingDelegate(legacy_bid_spread, legacy_ask_spread)
-        if sizing_delegate is None:
-            sizing_delegate = ConstantSizeSizingDelegate(legacy_order_size)
-=======
->>>>>>> 80321b4f
 
         self._filter_delegate = filter_delegate
         self._pricing_delegate = pricing_delegate
