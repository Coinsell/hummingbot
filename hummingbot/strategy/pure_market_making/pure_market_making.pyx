--- conflicted
+++ resolved
@@ -590,16 +590,10 @@
             price = self.c_get_mid_price() * (Decimal("1") - self._bid_spread - (level * self._order_level_spread))
             price = market.c_quantize_order_price(self.trading_pair, price)
             size = self._order_amount + (self._order_level_amount * level)
-<<<<<<< HEAD
-            market.c_quantize_order_amount(self.trading_pair, size)
-            buys.append(PriceSize(price, size))
-        for level in range(0, self._sell_levels):
-=======
             size = market.c_quantize_order_amount(self.trading_pair, size)
             if size > 0:
                 buys.append(PriceSize(price, size))
-        for level in range(0, self._order_levels):
->>>>>>> 2b887e4b
+        for level in range(0, self._sell_levels):
             price = self.c_get_mid_price() * (Decimal("1") + self._ask_spread + (level * self._order_level_spread))
             price = market.c_quantize_order_price(self.trading_pair, price)
             size = self._order_amount + (self._order_level_amount * level)
