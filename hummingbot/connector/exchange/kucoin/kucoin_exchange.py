import asyncio
from decimal import Decimal
from typing import Any, Dict, List, Optional

from hummingbot.connector.constants import s_decimal_NaN
from hummingbot.connector.exchange.kucoin import kucoin_constants as CONSTANTS
from hummingbot.connector.exchange.kucoin import kucoin_utils as utils
from hummingbot.connector.exchange.kucoin import kucoin_web_utils as web_utils
from hummingbot.connector.exchange.kucoin.kucoin_api_order_book_data_source import KucoinAPIOrderBookDataSource
from hummingbot.connector.exchange.kucoin.kucoin_api_user_stream_data_source import KucoinAPIUserStreamDataSource
from hummingbot.connector.exchange.kucoin.kucoin_auth import KucoinAuth
from hummingbot.connector.exchange_py_base import ExchangePyBase
from hummingbot.connector.trading_rule import TradingRule
from hummingbot.connector.utils import combine_to_hb_trading_pair
from hummingbot.core.data_type.common import OrderType, TradeType
from hummingbot.core.data_type.in_flight_order import OrderState, OrderUpdate, TradeUpdate
from hummingbot.core.data_type.trade_fee import AddedToCostTradeFee
from hummingbot.core.utils.async_utils import safe_gather
from hummingbot.core.utils.estimate_fee import build_trade_fee


class KucoinExchange(ExchangePyBase):
    DEFAULT_DOMAIN = CONSTANTS.DEFAULT_DOMAIN
    RATE_LIMITS = CONSTANTS.RATE_LIMITS
    SUPPORTED_ORDER_TYPES = [
        OrderType.MARKET,
        OrderType.LIMIT,
        OrderType.LIMIT_MAKER
    ]

    HBOT_ORDER_ID_PREFIX = ""
    MAX_ORDER_ID_LEN = CONSTANTS.MAX_ORDER_ID_LEN

    ORDERBOOK_DS_CLASS = KucoinAPIOrderBookDataSource
    USERSTREAM_DS_CLASS = KucoinAPIUserStreamDataSource

    SYMBOLS_PATH_URL = CONSTANTS.SYMBOLS_PATH_URL
    CHECK_NETWORK_URL = CONSTANTS.SERVER_TIME_PATH_URL
    FEE_PATH_URL = CONSTANTS.FEE_PATH_URL

    web_utils = web_utils

    def __init__(self,
                 kucoin_api_key: str,
                 kucoin_passphrase: str,
                 kucoin_secret_key: str,
                 trading_pairs: Optional[List[str]] = None,
                 trading_required: bool = True,
                 domain: str = DEFAULT_DOMAIN):
        self.kucoin_api_key = kucoin_api_key
        self.kucoin_passphrase = kucoin_passphrase
        self.kucoin_secret_key = kucoin_secret_key
        self._domain = domain
        self._trading_required = trading_required
        self._trading_pairs = trading_pairs
        super().__init__()

    def init_auth(self):
        return KucoinAuth(
            api_key=self.kucoin_api_key,
            passphrase=self.kucoin_passphrase,
            secret_key=self.kucoin_secret_key,
            time_provider=self._time_synchronizer)

    @property
    def name(self) -> str:
        return "kucoin"

<<<<<<< HEAD
    def _get_fee(self,
                 base_currency: str,
                 quote_currency: str,
                 order_type: OrderType,
                 order_side: TradeType,
                 amount: Decimal,
                 price: Decimal = s_decimal_NaN,
                 is_maker: Optional[bool] = None) -> AddedToCostTradeFee:
=======
    @property
    def order_books(self) -> Dict[str, OrderBook]:
        return self._order_book_tracker.order_books

    @property
    def in_flight_orders(self) -> Dict[str, InFlightOrder]:
        return self._order_tracker.active_orders

    @property
    def limit_orders(self) -> List[LimitOrder]:
        return [
            in_flight_order.to_limit_order()
            for in_flight_order in self.in_flight_orders.values()
        ]

    @property
    def tracking_states(self) -> Dict[str, Any]:
        return {
            key: value.to_json()
            for key, value in self.in_flight_orders.items()
            if not value.is_done
        }

    @property
    def status_dict(self) -> Dict[str, bool]:
        return {
            "symbols_mapping_initialized": KucoinAPIOrderBookDataSource.trading_pair_symbol_map_ready(
                domain=self._domain),
            "order_books_initialized": self._order_book_tracker.ready,
            "account_balance": not self._trading_required or len(self._account_balances) > 0,
            "trading_rule_initialized": len(self._trading_rules) > 0,
            "user_stream_initialized":
                self._user_stream_tracker.data_source.last_recv_time > 0 if self._trading_required else True,
        }

    @property
    def ready(self) -> bool:
        return all(self.status_dict.values())

    def restore_tracking_states(self, saved_states: Dict[str, Any]):
        """
        Restore in-flight orders from saved tracking states, this is st the connector can pick up on where it left off
        when it disconnects.

        :param saved_states: The saved tracking_states.
        """
        self._order_tracker.restore_tracking_states(tracking_states=saved_states)

    async def start_network(self):
        self._stop_network()
        self._order_book_tracker.start()
        self._trading_rules_polling_task = safe_ensure_future(self._trading_rules_polling_loop())
        self._trading_fees_polling_task = safe_ensure_future(self._trading_fees_polling_loop())
        if self._trading_required:
            self._status_polling_task = safe_ensure_future(self._status_polling_loop())
            self._user_stream_tracker_task = safe_ensure_future(self._user_stream_tracker.start())
            self._user_stream_event_listener_task = safe_ensure_future(self._user_stream_event_listener())
            await self._update_balances()

    def _stop_network(self):
        # Resets timestamps and events for status_polling_loop
        self._last_poll_timestamp = 0
        self._last_timestamp = 0
        self._poll_notifier = asyncio.Event()

        self._order_book_tracker.stop()
        if self._status_polling_task is not None:
            self._status_polling_task.cancel()
            self._status_polling_task = None
        if self._trading_rules_polling_task is not None:
            self._trading_rules_polling_task.cancel()
            self._trading_rules_polling_task = None
        if self._trading_fees_polling_task is not None:
            self._trading_fees_polling_task.cancel()
            self._trading_fees_polling_task = None
        if self._user_stream_tracker_task is not None:
            self._user_stream_tracker_task.cancel()
            self._user_stream_tracker_task = None
        if self._user_stream_event_listener_task is not None:
            self._user_stream_event_listener_task.cancel()
            self._user_stream_event_listener_task = None

    async def stop_network(self):
        self._stop_network()

    async def check_network(self) -> NetworkStatus:
        try:
            await self._api_request(path_url=CONSTANTS.SERVER_TIME_PATH_URL, method=RESTMethod.GET)
        except asyncio.CancelledError:
            raise
        except Exception:
            return NetworkStatus.NOT_CONNECTED
        return NetworkStatus.CONNECTED

    def tick(self, timestamp: float):
        """
        Includes the logic that has to be processed every time a new tick happens in the bot. Particularly it enables
        the execution of the status update polling loop using an event.
        """
        poll_interval = (self.SHORT_POLL_INTERVAL
                         if timestamp - self._user_stream_tracker.last_recv_time > 60.0
                         else self.LONG_POLL_INTERVAL)
        last_tick = int(self._last_timestamp / poll_interval)
        current_tick = int(timestamp / poll_interval)

        if current_tick > last_tick:
            self._poll_notifier.set()
        self._last_timestamp = timestamp

    def supported_order_types(self):
        return [OrderType.MARKET, OrderType.LIMIT, OrderType.LIMIT_MAKER]

    def buy(self,
            trading_pair: str,
            amount: Decimal,
            order_type=OrderType.MARKET,
            price: Decimal = s_decimal_NaN,
            **kwargs) -> str:
        """
        Creates a promise to create a buy order using the parameters

        :param trading_pair: the token pair to operate with
        :param amount: the order amount
        :param order_type: the type of order to create (MARKET, LIMIT, LIMIT_MAKER)
        :param price: the order price

        :return: the id assigned by the connector to the order (the client id)
        """

        order_id = get_new_client_order_id(
            is_buy=True, trading_pair=trading_pair, max_id_len=CONSTANTS.MAX_ORDER_ID_LEN
        )

        safe_ensure_future(self._create_order(
            trade_type=TradeType.BUY,
            order_id=order_id,
            trading_pair=trading_pair,
            amount=amount,
            order_type=order_type,
            price=price))
        return order_id

    def sell(self,
             trading_pair: str,
             amount: Decimal,
             order_type=OrderType.MARKET,
             price: Decimal = s_decimal_NaN,
             **kwargs) -> str:
        """
        Creates a promise to create a sell order using the parameters

        :param trading_pair: the token pair to operate with
        :param amount: the order amount
        :param order_type: the type of order to create (MARKET, LIMIT, LIMIT_MAKER)
        :param price: the order price

        :return: the id assigned by the connector to the order (the client id)
        """
        order_id = get_new_client_order_id(
            is_buy=False, trading_pair=trading_pair, max_id_len=CONSTANTS.MAX_ORDER_ID_LEN
        )

        safe_ensure_future(self._create_order(
            trade_type=TradeType.SELL,
            order_id=order_id,
            trading_pair=trading_pair,
            amount=amount,
            order_type=order_type,
            price=price))
        return order_id

    def cancel(self, trading_pair: str, order_id: str):
        """
        Creates a promise to cancel an order in the exchange

        :param trading_pair: the trading pair the order to cancel operates with
        :param order_id: the client id of the order to cancel

        :return: the client id of the order to cancel
        """
        safe_ensure_future(self._execute_cancel(trading_pair, order_id))
        return order_id

    async def cancel_all(self, timeout_seconds: float) -> List[CancellationResult]:
        """
        Cancels all currently active orders. The cancellations are performed in parallel tasks.

        :param timeout_seconds: the maximum time (in seconds) the cancel logic should run

        :return: a list of CancellationResult instances, one for each of the orders to be cancelled
        """
        incomplete_orders = [o for o in self.in_flight_orders.values() if not o.is_done]
        tasks = [self._execute_cancel(o.trading_pair, o.client_order_id) for o in incomplete_orders]
        order_id_set = set([o.client_order_id for o in incomplete_orders])
        successful_cancellations = []

        try:
            async with timeout(timeout_seconds):
                cancellation_results = await safe_gather(*tasks, return_exceptions=True)
                for cr in cancellation_results:
                    if isinstance(cr, Exception):
                        continue
                    if cr is not None:
                        client_order_id = cr
                        order_id_set.remove(client_order_id)
                        successful_cancellations.append(CancellationResult(client_order_id, True))
        except Exception:
            self.logger().network(
                "Unexpected error canceling orders.",
                exc_info=True,
                app_warning_msg="Failed to cancel order. Check API key and network connection."
            )

        failed_cancellations = [CancellationResult(oid, False) for oid in order_id_set]
        return successful_cancellations + failed_cancellations

    def get_order_book(self, trading_pair: str) -> OrderBook:
        """
        Returns the current order book for a particular market

        :param trading_pair: the pair of tokens for which the order book should be retrieved
        """
        if trading_pair not in self._order_book_tracker.order_books:
            raise ValueError(f"No order book exists for '{trading_pair}'.")
        return self._order_book_tracker.order_books[trading_pair]

    def start_tracking_order(self,
                             order_id: str,
                             exchange_order_id: Optional[str],
                             trading_pair: str,
                             trade_type: TradeType,
                             price: Decimal,
                             amount: Decimal,
                             order_type: OrderType):
        """
        Starts tracking an order by adding it to the order tracker.

        :param order_id: the order identifier
        :param exchange_order_id: the identifier for the order in the exchange
        :param trading_pair: the token pair for the operation
        :param trade_type: the type of order (buy or sell)
        :param price: the price for the order
        :param amount: the amount for the order
        :param order_type: type of execution for the order (MARKET, LIMIT, LIMIT_MAKER)
        """
        self._order_tracker.start_tracking_order(
            InFlightOrder(
                client_order_id=order_id,
                exchange_order_id=exchange_order_id,
                trading_pair=trading_pair,
                order_type=order_type,
                trade_type=trade_type,
                amount=amount,
                price=price,
                creation_timestamp=self.current_timestamp
            )
        )

    def stop_tracking_order(self, order_id: str):
        """
        Stops tracking an order

        :param order_id: The id of the order that will not be tracked any more
        """
        self._order_tracker.stop_tracking_order(client_order_id=order_id)

    def get_order_price_quantum(self, trading_pair: str, price: Decimal) -> Decimal:
        """
        Used by quantize_order_price() in _create_order()
        Returns a price step, a minimum price increment for a given trading pair.

        :param trading_pair: the trading pair to check for market conditions
        :param price: the starting point price
        """
        trading_rule = self._trading_rules[trading_pair]
        return trading_rule.min_price_increment

    def get_order_size_quantum(self, trading_pair: str, order_size: Decimal) -> Decimal:
        """
        Used by quantize_order_price() in _create_order()
        Returns an order amount step, a minimum amount increment for a given trading pair.

        :param trading_pair: the trading pair to check for market conditions
        :param order_size: the starting point order price
        """
        trading_rule = self._trading_rules[trading_pair]
        return Decimal(trading_rule.min_base_amount_increment)

    def quantize_order_amount(self, trading_pair: str, amount: Decimal, price: Decimal = s_decimal_0) -> Decimal:
        """
        Applies the trading rules to calculate the correct order amount for the market

        :param trading_pair: the token pair for which the order will be created
        :param amount: the intended amount for the order
        :param price: the intended price for the order

        :return: the quantized order amount after applying the trading rules
        """
        trading_rule = self._trading_rules[trading_pair]
        quantized_amount: Decimal = super().quantize_order_amount(trading_pair, amount)

        # Check against min_order_size and min_notional_size. If not passing either check, return 0.
        if quantized_amount < trading_rule.min_order_size:
            return s_decimal_0

        if price == s_decimal_0:
            current_price: Decimal = self.get_price(trading_pair, False)
            notional_size = current_price * quantized_amount
        else:
            notional_size = price * quantized_amount

        # Add 1% as a safety factor in case the prices changed while making the order.
        if notional_size < trading_rule.min_notional_size * Decimal("1.01"):
            return s_decimal_0

        return quantized_amount

    def get_fee(self,
                base_currency: str,
                quote_currency: str,
                order_type: OrderType,
                order_side: TradeType,
                amount: Decimal,
                price: Decimal = s_decimal_NaN,
                is_maker: Optional[bool] = None) -> AddedToCostTradeFee:
        """
        Calculates the fee to pay based on the fee information provided by the exchange for the account and the token pair.
        If exchange info is not available it calculates the estimated fee an order would pay based on the connector
            configuration

        :param base_currency: the order base currency
        :param quote_currency: the order quote currency
        :param order_type: the type of order (MARKET, LIMIT, LIMIT_MAKER)
        :param order_side: if the order is for buying or selling
        :param amount: the order amount
        :param price: the order price
        :param is_maker: True if the order is a maker order, False if it is a taker order

        :return: the calculated or estimated fee
        """
>>>>>>> eb5f615c

        is_maker = is_maker or (order_type is OrderType.LIMIT_MAKER)
        trading_pair = combine_to_hb_trading_pair(base=base_currency, quote=quote_currency)
        if trading_pair in self._trading_fees:
            fees_data = self._trading_fees[trading_pair]
            fee_value = Decimal(fees_data["makerFeeRate"]) if is_maker else Decimal(fees_data["takerFeeRate"])
            fee = AddedToCostTradeFee(percent=fee_value)
        else:
            fee = build_trade_fee(
                self.name,
                is_maker,
                base_currency=base_currency,
                quote_currency=quote_currency,
                order_type=order_type,
                order_side=order_side,
                amount=amount,
                price=price,
            )
        return fee

    async def _place_order(self,
                           order_id: str,
                           trading_pair: str,
                           amount: Decimal,
                           trade_type: TradeType,
                           order_type: OrderType,
                           price: Decimal) -> (str, float):
        path_url = CONSTANTS.ORDERS_PATH_URL
        side = trade_type.name.lower()
        order_type_str = "market" if order_type == OrderType.MARKET else "limit"
        data = {
            "size": str(amount),
            "clientOid": order_id,
            "side": side,
            "symbol": await KucoinAPIOrderBookDataSource.exchange_symbol_associated_to_pair(
                trading_pair=trading_pair,
                domain=self._domain,
                api_factory=self._api_factory,
                throttler=self._throttler),
            "type": order_type_str,
        }
        if order_type is OrderType.LIMIT:
            data["price"] = str(price)
        elif order_type is OrderType.LIMIT_MAKER:
            data["price"] = str(price)
            data["postOnly"] = True
        exchange_order_id = await self._api_post(
            path_url=path_url,
            data=data,
            is_auth_required=True,
            limit_id=CONSTANTS.POST_ORDER_LIMIT_ID,
        )
        return str(exchange_order_id["data"]["orderId"]), self.current_timestamp

    async def _place_cancel(self, order_id, tracked_order):
        """ This implementation specific function is called by _cancel, and returns True if successful
        """
<<<<<<< HEAD
        exchange_order_id = await tracked_order.get_exchange_order_id()
        cancel_result = await self._api_delete(
            f"{CONSTANTS.ORDERS_PATH_URL}/{exchange_order_id}",
            is_auth_required=True,
            limit_id=CONSTANTS.DELETE_ORDER_LIMIT_ID
        )
        if tracked_order.exchange_order_id in cancel_result["data"].get("cancelledOrderIds", []):
            return True
        return False
=======
        tracked_order = self._order_tracker.fetch_tracked_order(order_id)
        if tracked_order is not None:
            try:
                exchange_order_id = await tracked_order.get_exchange_order_id()
                path_url = f"{CONSTANTS.ORDERS_PATH_URL}/{exchange_order_id}"
                cancel_result = await self._api_request(
                    path_url=path_url,
                    method=RESTMethod.DELETE,
                    is_auth_required=True,
                    limit_id=CONSTANTS.DELETE_ORDER_LIMIT_ID
                )

                if tracked_order.exchange_order_id in cancel_result["data"].get("cancelledOrderIds", []):
                    order_update: OrderUpdate = OrderUpdate(
                        client_order_id=order_id,
                        trading_pair=tracked_order.trading_pair,
                        update_timestamp=self.current_timestamp,
                        new_state=OrderState.CANCELED,
                    )
                    self._order_tracker.process_order_update(order_update)
                    return order_id
            except asyncio.CancelledError:
                raise
            except asyncio.TimeoutError:
                self.logger().warning(f"Failed to cancel the order {order_id} because it does not have an exchange"
                                      f" order id yet")
                await self._order_tracker.process_order_not_found(order_id)
            except Exception as e:
                self.logger().network(
                    f"Failed to cancel order {order_id}: {str(e)}",
                    exc_info=True,
                    app_warning_msg=f"Failed to cancel the order {order_id} on Kucoin. "
                                    f"Check API key and network connection."
                )

    async def _iter_user_event_queue(self) -> AsyncIterable[Dict[str, any]]:
        while True:
            try:
                yield await self._user_stream_tracker.user_stream.get()
            except asyncio.CancelledError:
                raise
            except Exception:
                self.logger().exception("Error while reading user events queue. Retrying after 1 second.")
                await asyncio.sleep(1.0)
>>>>>>> eb5f615c

    async def _user_stream_event_listener(self):
        """
        This functions runs in background continuously processing the events received from the exchange by the user
        stream data source. It keeps reading events from the queue until the task is interrupted.
        The events received are balance updates, order updates and trade events.
        """
        async for event_message in self._iter_user_event_queue():
            try:
                event_type = event_message.get("type")
                event_subject = event_message.get("subject")
                execution_data = event_message.get("data")

                # Refer to https://docs.kucoin.com/#private-order-change-events
                if event_type == "message" and event_subject == CONSTANTS.ORDER_CHANGE_EVENT_TYPE:
                    order_event_type = execution_data["type"]
                    client_order_id: Optional[str] = execution_data.get("clientOid")

                    tracked_order = self._order_tracker.fetch_order(client_order_id=client_order_id)

                    if tracked_order is not None:
                        event_timestamp = execution_data["ts"] * 1e-9

                        if order_event_type == "match":
                            execute_amount_diff = Decimal(execution_data["matchSize"])
                            execute_price = Decimal(execution_data["matchPrice"])

                            fee = self.get_fee(
                                tracked_order.base_asset,
                                tracked_order.quote_asset,
                                tracked_order.order_type,
                                tracked_order.trade_type,
                                execute_price,
                                execute_amount_diff,
                            )

                            trade_update = TradeUpdate(
                                trade_id=execution_data["tradeId"],
                                client_order_id=client_order_id,
                                exchange_order_id=execution_data["orderId"],
                                trading_pair=tracked_order.trading_pair,
                                fee=fee,
                                fill_base_amount=execute_amount_diff,
                                fill_quote_amount=execute_amount_diff * execute_price,
                                fill_price=execute_price,
                                fill_timestamp=event_timestamp,
                            )
                            self._order_tracker.process_trade_update(trade_update)

                        updated_status = tracked_order.current_state
                        if order_event_type == "open":
                            updated_status = OrderState.OPEN
                        elif order_event_type == "match":
                            updated_status = OrderState.PARTIALLY_FILLED
                        elif order_event_type == "filled":
                            updated_status = OrderState.FILLED
                        elif order_event_type == "canceled":
                            updated_status = OrderState.CANCELED

                        order_update = OrderUpdate(
                            trading_pair=tracked_order.trading_pair,
                            update_timestamp=event_timestamp,
                            new_state=updated_status,
                            client_order_id=client_order_id,
                            exchange_order_id=execution_data["orderId"],
                        )
                        self._order_tracker.process_order_update(order_update=order_update)

                elif event_type == "message" and event_subject == CONSTANTS.BALANCE_EVENT_TYPE:
                    currency = execution_data["currency"]
                    available_balance = Decimal(execution_data["available"])
                    total_balance = Decimal(execution_data["total"])
                    self._account_balances.update({currency: total_balance})
                    self._account_available_balances.update({currency: available_balance})

            except asyncio.CancelledError:
                raise
            except Exception:
                self.logger().exception("Unexpected error in user stream listener loop.")
                await self._sleep(5.0)

    async def _status_polling_loop_fetch_updates(self):
        "Called by _status_polling_loop to sync with exchange"
        return await safe_gather(
            self._update_balances(),
            self._update_order_status(),
        )

    async def _update_balances(self):
        local_asset_names = set(self._account_balances.keys())
        remote_asset_names = set()

        response = await self._api_get(
            path_url=CONSTANTS.ACCOUNTS_PATH_URL,
            params={"type": "trade"},
            is_auth_required=True)

        if response:
            for balance_entry in response["data"]:
                asset_name = balance_entry["currency"]
                self._account_available_balances[asset_name] = Decimal(balance_entry["available"])
                self._account_balances[asset_name] = Decimal(balance_entry["balance"])
                remote_asset_names.add(asset_name)

            asset_names_to_remove = local_asset_names.difference(remote_asset_names)
            for asset_name in asset_names_to_remove:
                del self._account_available_balances[asset_name]
                del self._account_balances[asset_name]

    async def _format_trading_rules(self, raw_trading_pair_info: Dict[str, Any]) -> List[TradingRule]:
        trading_rules = []

        for info in raw_trading_pair_info["data"]:
            if utils.is_pair_information_valid(info):
                try:
                    trading_pair = await KucoinAPIOrderBookDataSource.trading_pair_associated_to_exchange_symbol(
                        symbol=info.get("symbol"),
                        domain=self._domain,
                        api_factory=self._api_factory,
                        throttler=self._throttler)
                    trading_rules.append(
                        TradingRule(trading_pair=trading_pair,
                                    min_order_size=Decimal(info["baseMinSize"]),
                                    max_order_size=Decimal(info["baseMaxSize"]),
                                    min_price_increment=Decimal(info['priceIncrement']),
                                    min_base_amount_increment=Decimal(info['baseIncrement']),
                                    min_quote_amount_increment=Decimal(info['quoteIncrement']),
                                    min_notional_size=Decimal(info["quoteMinSize"]))
                    )
                except Exception:
                    self.logger().error(f"Error parsing the trading pair rule {info}. Skipping.", exc_info=True)
        return trading_rules

    async def _update_trading_fees(self):
        trading_symbols = [await self._orderbook_ds.exchange_symbol_associated_to_pair(
            trading_pair=trading_pair,
            domain=self._domain,
            api_factory=self._api_factory,
            throttler=self._throttler,
            time_synchronizer=self._time_synchronizer) for trading_pair in self._trading_pairs]
        params = {"symbols": ",".join(trading_symbols)}
        resp = await self._api_get(
            path_url=self.FEE_PATH_URL,
            params=params,
            is_auth_required=True,
        )
        fees_json = resp["data"]
        for fee_json in fees_json:
            trading_pair = await self._orderbook_ds.trading_pair_associated_to_exchange_symbol(
                symbol=fee_json["symbol"],
                domain=self._domain,
                api_factory=self._api_factory,
                throttler=self._throttler,
                time_synchronizer=self._time_synchronizer,
            )
            self._trading_fees[trading_pair] = fee_json

    async def _update_order_status(self):
        # The poll interval for order status is 10 seconds.
        interval_expired = False
        if (self.current_timestamp - self._last_poll_timestamp) > self.UPDATE_ORDERS_INTERVAL:
            interval_expired = True

        if not interval_expired:
            return

        tracked_orders = list(self.in_flight_orders.values())
        if len(tracked_orders) <= 0:
            return

<<<<<<< HEAD
        reviewed_orders = []
        request_tasks = []
=======
            for tracked_order in tracked_orders:
                try:
                    exchange_order_id = await tracked_order.get_exchange_order_id()
                except asyncio.TimeoutError:
                    self.logger().debug(
                        f"Tracked order {tracked_order.client_order_id} does not have an exchange id. "
                        f"Attempting fetch in next polling interval."
                    )
                    await self._order_tracker.process_order_not_found(tracked_order.client_order_id)
                    continue
                reviewed_orders.append(tracked_order)
                request_tasks.append(asyncio.get_event_loop().create_task(self._api_request(
                    path_url=f"{CONSTANTS.ORDERS_PATH_URL}/{exchange_order_id}",
                    method=RESTMethod.GET,
                    is_auth_required=True,
                    limit_id=CONSTANTS.GET_ORDER_LIMIT_ID)))

            self.logger().debug(f"Polling for order status updates of {len(reviewed_orders)} orders.")
            results = await safe_gather(*request_tasks, return_exceptions=True)

            for update_result, tracked_order in zip(results, reviewed_orders):
                client_order_id = tracked_order.client_order_id

                # If the order has already been cancelled or has failed do nothing
                if client_order_id in self.in_flight_orders:
                    if isinstance(update_result, Exception):
                        self.logger().network(
                            f"Error fetching status update for the order {client_order_id}: {update_result}.",
                            app_warning_msg=f"Failed to fetch status update for the order {client_order_id}."
                        )
                        # Wait until the order not found error have repeated a few times before actually treating
                        # it as failed. See: https://github.com/CoinAlpha/hummingbot/issues/601
                        await self._order_tracker.process_order_not_found(client_order_id)

                    else:
                        # Update order execution status
                        ordered_canceled = update_result["data"]["cancelExist"]
                        is_active = update_result["data"]["isActive"]
                        op_type = update_result["data"]["opType"]

                        new_state = tracked_order.current_state
                        if ordered_canceled or op_type == "CANCEL":
                            new_state = OrderState.CANCELED
                        elif not is_active:
                            new_state = OrderState.FILLED

                        update = OrderUpdate(
                            client_order_id=client_order_id,
                            exchange_order_id=update_result["data"]["id"],
                            trading_pair=tracked_order.trading_pair,
                            update_timestamp=self.current_timestamp,
                            new_state=new_state,
                        )
                        self._order_tracker.process_order_update(update)

    async def _update_time_synchronizer(self):
        try:
            await self._time_synchronizer.update_server_time_offset_with_time_provider(
                time_provider=web_utils.get_current_server_time(
                    throttler=self._throttler,
                    domain=self._domain,
                )
            )
        except asyncio.CancelledError:
            raise
        except Exception:
            self.logger().exception("Error requesting time from Kucoin server")
            raise

    async def _api_request(self,
                           path_url,
                           method: RESTMethod = RESTMethod.GET,
                           params: Optional[Dict[str, Any]] = None,
                           data: Optional[Dict[str, Any]] = None,
                           is_auth_required: bool = False,
                           limit_id: Optional[str] = None) -> Dict[str, Any]:

        return await web_utils.api_request(
            path=path_url,
            api_factory=self._api_factory,
            throttler=self._throttler,
            time_synchronizer=self._time_synchronizer,
            domain=self._domain,
            params=params,
            data=data,
            method=method,
            is_auth_required=is_auth_required,
            limit_id=limit_id
        )
>>>>>>> eb5f615c

        for tracked_order in tracked_orders:
            try:
                exchange_order_id = await tracked_order.get_exchange_order_id()
            except asyncio.TimeoutError:
                self.logger().debug(
                    f"Tracked order {tracked_order.client_order_id} does not have an exchange id. "
                    f"Attempting fetch in next polling interval."
                )
                await self._order_tracker.process_order_not_found(tracked_order.client_order_id)
                continue

            reviewed_orders.append(tracked_order)
            request_tasks.append(asyncio.get_event_loop().create_task(self._api_get(
                path_url=f"{CONSTANTS.ORDERS_PATH_URL}/{exchange_order_id}",
                is_auth_required=True,
                limit_id=CONSTANTS.GET_ORDER_LIMIT_ID)))

        self.logger().debug(f"Polling for order status updates of {len(reviewed_orders)} orders.")
        responses = await safe_gather(*request_tasks, return_exceptions=True)

        for update_result, tracked_order in zip(responses, reviewed_orders):
            client_order_id = tracked_order.client_order_id

            # If the order has already been cancelled or has failed do nothing
            if client_order_id in self.in_flight_orders:
                if isinstance(update_result, Exception):
                    self.logger().network(
                        f"Error fetching status update for the order {client_order_id}: {update_result}.",
                        app_warning_msg=f"Failed to fetch status update for the order {client_order_id}."
                    )
                    # Wait until the order not found error have repeated a few times before actually treating
                    # it as failed. See: https://github.com/CoinAlpha/hummingbot/issues/601
                    await self._order_tracker.process_order_not_found(client_order_id)

                else:
                    # Update order execution status
                    ordered_canceled = update_result["data"]["cancelExist"]
                    is_active = update_result["data"]["isActive"]
                    op_type = update_result["data"]["opType"]

                    new_state = tracked_order.current_state
                    if ordered_canceled or op_type == "CANCEL":
                        new_state = OrderState.CANCELLED
                    elif not is_active:
                        new_state = OrderState.FILLED

                    update = OrderUpdate(
                        client_order_id=client_order_id,
                        exchange_order_id=update_result["data"]["id"],
                        trading_pair=tracked_order.trading_pair,
                        update_timestamp=self.current_timestamp,
                        new_state=new_state,
                    )
                    self._order_tracker.process_order_update(update)<|MERGE_RESOLUTION|>--- conflicted
+++ resolved
@@ -66,7 +66,6 @@
     def name(self) -> str:
         return "kucoin"
 
-<<<<<<< HEAD
     def _get_fee(self,
                  base_currency: str,
                  quote_currency: str,
@@ -75,348 +74,6 @@
                  amount: Decimal,
                  price: Decimal = s_decimal_NaN,
                  is_maker: Optional[bool] = None) -> AddedToCostTradeFee:
-=======
-    @property
-    def order_books(self) -> Dict[str, OrderBook]:
-        return self._order_book_tracker.order_books
-
-    @property
-    def in_flight_orders(self) -> Dict[str, InFlightOrder]:
-        return self._order_tracker.active_orders
-
-    @property
-    def limit_orders(self) -> List[LimitOrder]:
-        return [
-            in_flight_order.to_limit_order()
-            for in_flight_order in self.in_flight_orders.values()
-        ]
-
-    @property
-    def tracking_states(self) -> Dict[str, Any]:
-        return {
-            key: value.to_json()
-            for key, value in self.in_flight_orders.items()
-            if not value.is_done
-        }
-
-    @property
-    def status_dict(self) -> Dict[str, bool]:
-        return {
-            "symbols_mapping_initialized": KucoinAPIOrderBookDataSource.trading_pair_symbol_map_ready(
-                domain=self._domain),
-            "order_books_initialized": self._order_book_tracker.ready,
-            "account_balance": not self._trading_required or len(self._account_balances) > 0,
-            "trading_rule_initialized": len(self._trading_rules) > 0,
-            "user_stream_initialized":
-                self._user_stream_tracker.data_source.last_recv_time > 0 if self._trading_required else True,
-        }
-
-    @property
-    def ready(self) -> bool:
-        return all(self.status_dict.values())
-
-    def restore_tracking_states(self, saved_states: Dict[str, Any]):
-        """
-        Restore in-flight orders from saved tracking states, this is st the connector can pick up on where it left off
-        when it disconnects.
-
-        :param saved_states: The saved tracking_states.
-        """
-        self._order_tracker.restore_tracking_states(tracking_states=saved_states)
-
-    async def start_network(self):
-        self._stop_network()
-        self._order_book_tracker.start()
-        self._trading_rules_polling_task = safe_ensure_future(self._trading_rules_polling_loop())
-        self._trading_fees_polling_task = safe_ensure_future(self._trading_fees_polling_loop())
-        if self._trading_required:
-            self._status_polling_task = safe_ensure_future(self._status_polling_loop())
-            self._user_stream_tracker_task = safe_ensure_future(self._user_stream_tracker.start())
-            self._user_stream_event_listener_task = safe_ensure_future(self._user_stream_event_listener())
-            await self._update_balances()
-
-    def _stop_network(self):
-        # Resets timestamps and events for status_polling_loop
-        self._last_poll_timestamp = 0
-        self._last_timestamp = 0
-        self._poll_notifier = asyncio.Event()
-
-        self._order_book_tracker.stop()
-        if self._status_polling_task is not None:
-            self._status_polling_task.cancel()
-            self._status_polling_task = None
-        if self._trading_rules_polling_task is not None:
-            self._trading_rules_polling_task.cancel()
-            self._trading_rules_polling_task = None
-        if self._trading_fees_polling_task is not None:
-            self._trading_fees_polling_task.cancel()
-            self._trading_fees_polling_task = None
-        if self._user_stream_tracker_task is not None:
-            self._user_stream_tracker_task.cancel()
-            self._user_stream_tracker_task = None
-        if self._user_stream_event_listener_task is not None:
-            self._user_stream_event_listener_task.cancel()
-            self._user_stream_event_listener_task = None
-
-    async def stop_network(self):
-        self._stop_network()
-
-    async def check_network(self) -> NetworkStatus:
-        try:
-            await self._api_request(path_url=CONSTANTS.SERVER_TIME_PATH_URL, method=RESTMethod.GET)
-        except asyncio.CancelledError:
-            raise
-        except Exception:
-            return NetworkStatus.NOT_CONNECTED
-        return NetworkStatus.CONNECTED
-
-    def tick(self, timestamp: float):
-        """
-        Includes the logic that has to be processed every time a new tick happens in the bot. Particularly it enables
-        the execution of the status update polling loop using an event.
-        """
-        poll_interval = (self.SHORT_POLL_INTERVAL
-                         if timestamp - self._user_stream_tracker.last_recv_time > 60.0
-                         else self.LONG_POLL_INTERVAL)
-        last_tick = int(self._last_timestamp / poll_interval)
-        current_tick = int(timestamp / poll_interval)
-
-        if current_tick > last_tick:
-            self._poll_notifier.set()
-        self._last_timestamp = timestamp
-
-    def supported_order_types(self):
-        return [OrderType.MARKET, OrderType.LIMIT, OrderType.LIMIT_MAKER]
-
-    def buy(self,
-            trading_pair: str,
-            amount: Decimal,
-            order_type=OrderType.MARKET,
-            price: Decimal = s_decimal_NaN,
-            **kwargs) -> str:
-        """
-        Creates a promise to create a buy order using the parameters
-
-        :param trading_pair: the token pair to operate with
-        :param amount: the order amount
-        :param order_type: the type of order to create (MARKET, LIMIT, LIMIT_MAKER)
-        :param price: the order price
-
-        :return: the id assigned by the connector to the order (the client id)
-        """
-
-        order_id = get_new_client_order_id(
-            is_buy=True, trading_pair=trading_pair, max_id_len=CONSTANTS.MAX_ORDER_ID_LEN
-        )
-
-        safe_ensure_future(self._create_order(
-            trade_type=TradeType.BUY,
-            order_id=order_id,
-            trading_pair=trading_pair,
-            amount=amount,
-            order_type=order_type,
-            price=price))
-        return order_id
-
-    def sell(self,
-             trading_pair: str,
-             amount: Decimal,
-             order_type=OrderType.MARKET,
-             price: Decimal = s_decimal_NaN,
-             **kwargs) -> str:
-        """
-        Creates a promise to create a sell order using the parameters
-
-        :param trading_pair: the token pair to operate with
-        :param amount: the order amount
-        :param order_type: the type of order to create (MARKET, LIMIT, LIMIT_MAKER)
-        :param price: the order price
-
-        :return: the id assigned by the connector to the order (the client id)
-        """
-        order_id = get_new_client_order_id(
-            is_buy=False, trading_pair=trading_pair, max_id_len=CONSTANTS.MAX_ORDER_ID_LEN
-        )
-
-        safe_ensure_future(self._create_order(
-            trade_type=TradeType.SELL,
-            order_id=order_id,
-            trading_pair=trading_pair,
-            amount=amount,
-            order_type=order_type,
-            price=price))
-        return order_id
-
-    def cancel(self, trading_pair: str, order_id: str):
-        """
-        Creates a promise to cancel an order in the exchange
-
-        :param trading_pair: the trading pair the order to cancel operates with
-        :param order_id: the client id of the order to cancel
-
-        :return: the client id of the order to cancel
-        """
-        safe_ensure_future(self._execute_cancel(trading_pair, order_id))
-        return order_id
-
-    async def cancel_all(self, timeout_seconds: float) -> List[CancellationResult]:
-        """
-        Cancels all currently active orders. The cancellations are performed in parallel tasks.
-
-        :param timeout_seconds: the maximum time (in seconds) the cancel logic should run
-
-        :return: a list of CancellationResult instances, one for each of the orders to be cancelled
-        """
-        incomplete_orders = [o for o in self.in_flight_orders.values() if not o.is_done]
-        tasks = [self._execute_cancel(o.trading_pair, o.client_order_id) for o in incomplete_orders]
-        order_id_set = set([o.client_order_id for o in incomplete_orders])
-        successful_cancellations = []
-
-        try:
-            async with timeout(timeout_seconds):
-                cancellation_results = await safe_gather(*tasks, return_exceptions=True)
-                for cr in cancellation_results:
-                    if isinstance(cr, Exception):
-                        continue
-                    if cr is not None:
-                        client_order_id = cr
-                        order_id_set.remove(client_order_id)
-                        successful_cancellations.append(CancellationResult(client_order_id, True))
-        except Exception:
-            self.logger().network(
-                "Unexpected error canceling orders.",
-                exc_info=True,
-                app_warning_msg="Failed to cancel order. Check API key and network connection."
-            )
-
-        failed_cancellations = [CancellationResult(oid, False) for oid in order_id_set]
-        return successful_cancellations + failed_cancellations
-
-    def get_order_book(self, trading_pair: str) -> OrderBook:
-        """
-        Returns the current order book for a particular market
-
-        :param trading_pair: the pair of tokens for which the order book should be retrieved
-        """
-        if trading_pair not in self._order_book_tracker.order_books:
-            raise ValueError(f"No order book exists for '{trading_pair}'.")
-        return self._order_book_tracker.order_books[trading_pair]
-
-    def start_tracking_order(self,
-                             order_id: str,
-                             exchange_order_id: Optional[str],
-                             trading_pair: str,
-                             trade_type: TradeType,
-                             price: Decimal,
-                             amount: Decimal,
-                             order_type: OrderType):
-        """
-        Starts tracking an order by adding it to the order tracker.
-
-        :param order_id: the order identifier
-        :param exchange_order_id: the identifier for the order in the exchange
-        :param trading_pair: the token pair for the operation
-        :param trade_type: the type of order (buy or sell)
-        :param price: the price for the order
-        :param amount: the amount for the order
-        :param order_type: type of execution for the order (MARKET, LIMIT, LIMIT_MAKER)
-        """
-        self._order_tracker.start_tracking_order(
-            InFlightOrder(
-                client_order_id=order_id,
-                exchange_order_id=exchange_order_id,
-                trading_pair=trading_pair,
-                order_type=order_type,
-                trade_type=trade_type,
-                amount=amount,
-                price=price,
-                creation_timestamp=self.current_timestamp
-            )
-        )
-
-    def stop_tracking_order(self, order_id: str):
-        """
-        Stops tracking an order
-
-        :param order_id: The id of the order that will not be tracked any more
-        """
-        self._order_tracker.stop_tracking_order(client_order_id=order_id)
-
-    def get_order_price_quantum(self, trading_pair: str, price: Decimal) -> Decimal:
-        """
-        Used by quantize_order_price() in _create_order()
-        Returns a price step, a minimum price increment for a given trading pair.
-
-        :param trading_pair: the trading pair to check for market conditions
-        :param price: the starting point price
-        """
-        trading_rule = self._trading_rules[trading_pair]
-        return trading_rule.min_price_increment
-
-    def get_order_size_quantum(self, trading_pair: str, order_size: Decimal) -> Decimal:
-        """
-        Used by quantize_order_price() in _create_order()
-        Returns an order amount step, a minimum amount increment for a given trading pair.
-
-        :param trading_pair: the trading pair to check for market conditions
-        :param order_size: the starting point order price
-        """
-        trading_rule = self._trading_rules[trading_pair]
-        return Decimal(trading_rule.min_base_amount_increment)
-
-    def quantize_order_amount(self, trading_pair: str, amount: Decimal, price: Decimal = s_decimal_0) -> Decimal:
-        """
-        Applies the trading rules to calculate the correct order amount for the market
-
-        :param trading_pair: the token pair for which the order will be created
-        :param amount: the intended amount for the order
-        :param price: the intended price for the order
-
-        :return: the quantized order amount after applying the trading rules
-        """
-        trading_rule = self._trading_rules[trading_pair]
-        quantized_amount: Decimal = super().quantize_order_amount(trading_pair, amount)
-
-        # Check against min_order_size and min_notional_size. If not passing either check, return 0.
-        if quantized_amount < trading_rule.min_order_size:
-            return s_decimal_0
-
-        if price == s_decimal_0:
-            current_price: Decimal = self.get_price(trading_pair, False)
-            notional_size = current_price * quantized_amount
-        else:
-            notional_size = price * quantized_amount
-
-        # Add 1% as a safety factor in case the prices changed while making the order.
-        if notional_size < trading_rule.min_notional_size * Decimal("1.01"):
-            return s_decimal_0
-
-        return quantized_amount
-
-    def get_fee(self,
-                base_currency: str,
-                quote_currency: str,
-                order_type: OrderType,
-                order_side: TradeType,
-                amount: Decimal,
-                price: Decimal = s_decimal_NaN,
-                is_maker: Optional[bool] = None) -> AddedToCostTradeFee:
-        """
-        Calculates the fee to pay based on the fee information provided by the exchange for the account and the token pair.
-        If exchange info is not available it calculates the estimated fee an order would pay based on the connector
-            configuration
-
-        :param base_currency: the order base currency
-        :param quote_currency: the order quote currency
-        :param order_type: the type of order (MARKET, LIMIT, LIMIT_MAKER)
-        :param order_side: if the order is for buying or selling
-        :param amount: the order amount
-        :param price: the order price
-        :param is_maker: True if the order is a maker order, False if it is a taker order
-
-        :return: the calculated or estimated fee
-        """
->>>>>>> eb5f615c
 
         is_maker = is_maker or (order_type is OrderType.LIMIT_MAKER)
         trading_pair = combine_to_hb_trading_pair(base=base_currency, quote=quote_currency)
@@ -474,7 +131,6 @@
     async def _place_cancel(self, order_id, tracked_order):
         """ This implementation specific function is called by _cancel, and returns True if successful
         """
-<<<<<<< HEAD
         exchange_order_id = await tracked_order.get_exchange_order_id()
         cancel_result = await self._api_delete(
             f"{CONSTANTS.ORDERS_PATH_URL}/{exchange_order_id}",
@@ -484,52 +140,6 @@
         if tracked_order.exchange_order_id in cancel_result["data"].get("cancelledOrderIds", []):
             return True
         return False
-=======
-        tracked_order = self._order_tracker.fetch_tracked_order(order_id)
-        if tracked_order is not None:
-            try:
-                exchange_order_id = await tracked_order.get_exchange_order_id()
-                path_url = f"{CONSTANTS.ORDERS_PATH_URL}/{exchange_order_id}"
-                cancel_result = await self._api_request(
-                    path_url=path_url,
-                    method=RESTMethod.DELETE,
-                    is_auth_required=True,
-                    limit_id=CONSTANTS.DELETE_ORDER_LIMIT_ID
-                )
-
-                if tracked_order.exchange_order_id in cancel_result["data"].get("cancelledOrderIds", []):
-                    order_update: OrderUpdate = OrderUpdate(
-                        client_order_id=order_id,
-                        trading_pair=tracked_order.trading_pair,
-                        update_timestamp=self.current_timestamp,
-                        new_state=OrderState.CANCELED,
-                    )
-                    self._order_tracker.process_order_update(order_update)
-                    return order_id
-            except asyncio.CancelledError:
-                raise
-            except asyncio.TimeoutError:
-                self.logger().warning(f"Failed to cancel the order {order_id} because it does not have an exchange"
-                                      f" order id yet")
-                await self._order_tracker.process_order_not_found(order_id)
-            except Exception as e:
-                self.logger().network(
-                    f"Failed to cancel order {order_id}: {str(e)}",
-                    exc_info=True,
-                    app_warning_msg=f"Failed to cancel the order {order_id} on Kucoin. "
-                                    f"Check API key and network connection."
-                )
-
-    async def _iter_user_event_queue(self) -> AsyncIterable[Dict[str, any]]:
-        while True:
-            try:
-                yield await self._user_stream_tracker.user_stream.get()
-            except asyncio.CancelledError:
-                raise
-            except Exception:
-                self.logger().exception("Error while reading user events queue. Retrying after 1 second.")
-                await asyncio.sleep(1.0)
->>>>>>> eb5f615c
 
     async def _user_stream_event_listener(self):
         """
@@ -700,100 +310,8 @@
         if len(tracked_orders) <= 0:
             return
 
-<<<<<<< HEAD
         reviewed_orders = []
         request_tasks = []
-=======
-            for tracked_order in tracked_orders:
-                try:
-                    exchange_order_id = await tracked_order.get_exchange_order_id()
-                except asyncio.TimeoutError:
-                    self.logger().debug(
-                        f"Tracked order {tracked_order.client_order_id} does not have an exchange id. "
-                        f"Attempting fetch in next polling interval."
-                    )
-                    await self._order_tracker.process_order_not_found(tracked_order.client_order_id)
-                    continue
-                reviewed_orders.append(tracked_order)
-                request_tasks.append(asyncio.get_event_loop().create_task(self._api_request(
-                    path_url=f"{CONSTANTS.ORDERS_PATH_URL}/{exchange_order_id}",
-                    method=RESTMethod.GET,
-                    is_auth_required=True,
-                    limit_id=CONSTANTS.GET_ORDER_LIMIT_ID)))
-
-            self.logger().debug(f"Polling for order status updates of {len(reviewed_orders)} orders.")
-            results = await safe_gather(*request_tasks, return_exceptions=True)
-
-            for update_result, tracked_order in zip(results, reviewed_orders):
-                client_order_id = tracked_order.client_order_id
-
-                # If the order has already been cancelled or has failed do nothing
-                if client_order_id in self.in_flight_orders:
-                    if isinstance(update_result, Exception):
-                        self.logger().network(
-                            f"Error fetching status update for the order {client_order_id}: {update_result}.",
-                            app_warning_msg=f"Failed to fetch status update for the order {client_order_id}."
-                        )
-                        # Wait until the order not found error have repeated a few times before actually treating
-                        # it as failed. See: https://github.com/CoinAlpha/hummingbot/issues/601
-                        await self._order_tracker.process_order_not_found(client_order_id)
-
-                    else:
-                        # Update order execution status
-                        ordered_canceled = update_result["data"]["cancelExist"]
-                        is_active = update_result["data"]["isActive"]
-                        op_type = update_result["data"]["opType"]
-
-                        new_state = tracked_order.current_state
-                        if ordered_canceled or op_type == "CANCEL":
-                            new_state = OrderState.CANCELED
-                        elif not is_active:
-                            new_state = OrderState.FILLED
-
-                        update = OrderUpdate(
-                            client_order_id=client_order_id,
-                            exchange_order_id=update_result["data"]["id"],
-                            trading_pair=tracked_order.trading_pair,
-                            update_timestamp=self.current_timestamp,
-                            new_state=new_state,
-                        )
-                        self._order_tracker.process_order_update(update)
-
-    async def _update_time_synchronizer(self):
-        try:
-            await self._time_synchronizer.update_server_time_offset_with_time_provider(
-                time_provider=web_utils.get_current_server_time(
-                    throttler=self._throttler,
-                    domain=self._domain,
-                )
-            )
-        except asyncio.CancelledError:
-            raise
-        except Exception:
-            self.logger().exception("Error requesting time from Kucoin server")
-            raise
-
-    async def _api_request(self,
-                           path_url,
-                           method: RESTMethod = RESTMethod.GET,
-                           params: Optional[Dict[str, Any]] = None,
-                           data: Optional[Dict[str, Any]] = None,
-                           is_auth_required: bool = False,
-                           limit_id: Optional[str] = None) -> Dict[str, Any]:
-
-        return await web_utils.api_request(
-            path=path_url,
-            api_factory=self._api_factory,
-            throttler=self._throttler,
-            time_synchronizer=self._time_synchronizer,
-            domain=self._domain,
-            params=params,
-            data=data,
-            method=method,
-            is_auth_required=is_auth_required,
-            limit_id=limit_id
-        )
->>>>>>> eb5f615c
 
         for tracked_order in tracked_orders:
             try:
@@ -818,7 +336,7 @@
         for update_result, tracked_order in zip(responses, reviewed_orders):
             client_order_id = tracked_order.client_order_id
 
-            # If the order has already been cancelled or has failed do nothing
+            # If the order has already been canceled or has failed do nothing
             if client_order_id in self.in_flight_orders:
                 if isinstance(update_result, Exception):
                     self.logger().network(
@@ -837,7 +355,7 @@
 
                     new_state = tracked_order.current_state
                     if ordered_canceled or op_type == "CANCEL":
-                        new_state = OrderState.CANCELLED
+                        new_state = OrderState.CANCELED
                     elif not is_active:
                         new_state = OrderState.FILLED
 
