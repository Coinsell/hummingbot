--- conflicted
+++ resolved
@@ -25,13 +25,10 @@
 import { UniswapConfig } from './connectors/uniswap/uniswap.config';
 import { OpenoceanConfig } from './connectors/openocean/openocean.config';
 import { AvailableNetworks } from './services/config-manager-types';
-<<<<<<< HEAD
 import { SifchainConnectorConfig } from './connectors/sifchain/sifchain.config';
-=======
 import morgan from 'morgan';
 import { SushiswapConfig } from './connectors/sushiswap/sushiswap.config';
 import { DefikingdomsConfig } from './connectors/defikingdoms/defikingdoms.config';
->>>>>>> 51efe47c
 
 import swaggerUi from 'swagger-ui-express';
 import childProcess from 'child_process';
@@ -77,15 +74,12 @@
 interface ConnectorsResponse {
   uniswap: Array<AvailableNetworks>;
   pangolin: Array<AvailableNetworks>;
-<<<<<<< HEAD
   sifchain: Array<AvailableNetworks>;
-=======
   quickswap: Array<AvailableNetworks>;
   sushiswap: Array<AvailableNetworks>;
   openocean: Array<AvailableNetworks>;
   traderjoe: Array<AvailableNetworks>;
   defikingdoms: Array<AvailableNetworks>;
->>>>>>> 51efe47c
 }
 
 gatewayApp.get(
@@ -94,15 +88,12 @@
     res.status(200).json({
       uniswap: UniswapConfig.config.availableNetworks,
       pangolin: PangolinConfig.config.availableNetworks,
-<<<<<<< HEAD
       sifchain: SifchainConnectorConfig.config.availableNetworks,
-=======
       quickswap: QuickswapConfig.config.availableNetworks,
       sushiswap: SushiswapConfig.config.availableNetworks,
       openocean: OpenoceanConfig.config.availableNetworks,
       traderjoe: TraderjoeConfig.config.availableNetworks,
       defikingdoms: DefikingdomsConfig.config.availableNetworks,
->>>>>>> 51efe47c
     });
   })
 );
@@ -120,49 +111,6 @@
 });
 
 gatewayApp.post(
-<<<<<<< HEAD
-  '/config/update',
-  asyncHandler(
-    async (
-      req: Request<unknown, unknown, ConfigUpdateRequest>,
-      res: Response
-    ) => {
-      const config = ConfigManagerV2.getInstance().get(req.body.configPath);
-      if (typeof req.body.configValue == 'string')
-        switch (typeof config) {
-          case 'number':
-            req.body.configValue = Number(req.body.configValue);
-            break;
-          case 'boolean':
-            req.body.configValue =
-              req.body.configValue.toLowerCase() === 'true';
-            break;
-        }
-      ConfigManagerV2.getInstance().set(
-        req.body.configPath,
-        req.body.configValue
-      );
-
-      logger.info('Reload logger to stdout.');
-      updateLoggerToStdout();
-
-      logger.info('Reloading Ethereum routes.');
-      // EthereumRoutes.reload();
-
-      logger.info('Reloading Solana routes.');
-      SolanaRoutes.reload();
-
-      // logger.info('Reloading Cosmos routes.');
-      // CosmosRoutes.reload();
-
-      logger.info('Restarting gateway.');
-      await stopGateway();
-      await startGateway();
-
-      res.status(200).json({ message: 'The config has been updated' });
-    }
-  )
-=======
   '/restart',
   asyncHandler(async (_req, res) => {
     // kill the current process and trigger the exit event
@@ -170,7 +118,6 @@
     // this is only to satisfy the compiler, it will never be called.
     res.status(200).json();
   })
->>>>>>> 51efe47c
 );
 
 // handle any error thrown in the gateway api route
